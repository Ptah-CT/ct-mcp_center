--- conflicted
+++ resolved
@@ -329,21 +329,9 @@
   },
 );
 
-<<<<<<< HEAD
-// Tool execution endpoint (mounted directly to /{endpoint}/api/{tool_name})
-openApiRouter.post(
-  "/:endpoint_name/api/:tool_name",
-  lookupEndpoint,
-  authenticateApiKey,
-  async (req, res) => {
-    const authReq = req as ApiKeyAuthenticatedRequest;
-    const { namespaceUuid, endpointName } = authReq;
-    const toolName = req.params.tool_name;
-    const toolArguments = req.body || {};
-=======
 // Refactored tool execution logic to avoid duplication
 const executeTool = async (
-  req: AuthenticatedRequest,
+  req: ApiKeyAuthenticatedRequest & { params: { tool_name: string } },
   res: express.Response,
   toolArguments: Record<string, unknown>,
 ) => {
@@ -357,7 +345,6 @@
 
     // Create a temporary session for this tool call
     const sessionId = randomUUID();
->>>>>>> 9f1b086e
 
     try {
       // Initialize session connections
@@ -470,7 +457,11 @@
   lookupEndpoint,
   authenticateApiKey,
   async (req, res) => {
-    await executeTool(req as AuthenticatedRequest, res, req.body || {});
+    await executeTool(
+      req as ApiKeyAuthenticatedRequest & { params: { tool_name: string } },
+      res,
+      req.body || {},
+    );
   },
 );
 
@@ -480,124 +471,11 @@
   lookupEndpoint,
   authenticateApiKey,
   async (req, res) => {
-<<<<<<< HEAD
-    const authReq = req as ApiKeyAuthenticatedRequest;
-    const { namespaceUuid, endpointName } = authReq;
-    const toolName = req.params.tool_name;
-
-    try {
-      console.log(
-        `Tool execution request (GET) for ${toolName} in ${endpointName} -> namespace ${namespaceUuid}`,
-      );
-
-      // Create a temporary session for this tool call
-      const sessionId = randomUUID();
-
-      try {
-        // Initialize session connections
-        const mcpServerInstance = await metaMcpServerPool.getServer(
-          sessionId,
-          namespaceUuid,
-        );
-        if (!mcpServerInstance) {
-          throw new Error("Failed to get MetaMCP server instance from pool");
-        }
-
-        // Extract the original tool name by removing the server prefix
-        const firstDoubleUnderscoreIndex = toolName.indexOf("__");
-        if (firstDoubleUnderscoreIndex === -1) {
-          return res.status(404).json({
-            error: "Tool not found",
-            message: `Tool '${toolName}' not found - invalid name format`,
-            timestamp: new Date().toISOString(),
-          });
-        }
-
-        const serverPrefix = toolName.substring(0, firstDoubleUnderscoreIndex);
-        const originalToolName = toolName.substring(
-          firstDoubleUnderscoreIndex + 2,
-        );
-
-        // Get server parameters and find the right session for this tool
-        const serverParams = await getMcpServers(namespaceUuid);
-        let targetSession = null;
-
-        for (const [mcpServerUuid, params] of Object.entries(serverParams)) {
-          const session = await mcpServerPool.getSession(
-            sessionId,
-            mcpServerUuid,
-            params,
-          );
-          if (!session) continue;
-
-          const capabilities = session.client.getServerCapabilities();
-          if (!capabilities?.tools) continue;
-
-          // Use name assigned by user, fallback to name from server
-          const serverName =
-            params.name || session.client.getServerVersion()?.name || "";
-
-          if (sanitizeName(serverName) === serverPrefix) {
-            targetSession = session;
-            break;
-          }
-        }
-
-        if (!targetSession) {
-          return res.status(404).json({
-            error: "Tool not found",
-            message: `Tool '${toolName}' not found`,
-            timestamp: new Date().toISOString(),
-          });
-        }
-
-        // Execute the tool through the individual MCP client
-        const result = await targetSession.client.request(
-          {
-            method: "tools/call",
-            params: {
-              name: originalToolName,
-              arguments: {},
-            },
-          },
-          CompatibilityCallToolResultSchema,
-        );
-
-        // Return the result directly (simplified format)
-        res.json(result);
-      } finally {
-        // Cleanup the temporary session
-        await metaMcpServerPool.cleanupSession(sessionId);
-      }
-    } catch (error) {
-      console.error(`Error executing tool ${toolName}:`, error);
-
-      // Handle different types of errors
-      if (error instanceof Error) {
-        if (error.message.includes("Unknown tool")) {
-          return res.status(404).json({
-            error: "Tool not found",
-            message: `Tool '${toolName}' not found`,
-            timestamp: new Date().toISOString(),
-          });
-        }
-
-        return res.status(500).json({
-          error: "Tool execution failed",
-          message: error.message,
-          timestamp: new Date().toISOString(),
-        });
-      }
-
-      res.status(500).json({
-        error: "Internal server error",
-        message: "Failed to execute tool",
-        timestamp: new Date().toISOString(),
-      });
-    }
-=======
-    await executeTool(req as AuthenticatedRequest, res, {});
->>>>>>> 9f1b086e
+    await executeTool(
+      req as ApiKeyAuthenticatedRequest & { params: { tool_name: string } },
+      res,
+      {},
+    );
   },
 );
 
